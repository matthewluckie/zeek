--- conflicted
+++ resolved
@@ -12,12 +12,8 @@
 	LogWriterAscii(LogEmissary& parent, QueueInterface<MessageEvent *>& in_queue, QueueInterface<MessageEvent *>& out_queue);
 	~LogWriterAscii();
 
-<<<<<<< HEAD
 	static LogWriter* Instantiate(LogEmissary& parent, QueueInterface<MessageEvent *>& in_queue, QueueInterface<MessageEvent *>& out_queue);	
-=======
-	static LogWriter* Instantiate()	{ return new LogWriterAscii; }
 	static string LogExt();
->>>>>>> 5ae95bfc
 
 protected:
 	virtual bool DoInit(string path, int num_fields,
