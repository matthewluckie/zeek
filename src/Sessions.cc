// See the file "COPYING" in the main distribution directory for copyright.


#include "config.h"

#include <arpa/inet.h>

#include <stdlib.h>
#include <unistd.h>

#include "Net.h"
#include "Event.h"
#include "Timer.h"
#include "NetVar.h"
#include "Sessions.h"
#include "Reporter.h"
#include "OSFinger.h"

#include "ICMP.h"
#include "UDP.h"

#include "DNS-binpac.h"
#include "HTTP-binpac.h"

#include "SteppingStone.h"
#include "BackDoor.h"
#include "InterConn.h"
#include "Discard.h"
#include "RuleMatcher.h"
#include "DPM.h"

#include "PacketSort.h"

// These represent NetBIOS services on ephemeral ports.  They're numbered
// so that we can use a single int to hold either an actual TCP/UDP server
// port or one of these.
enum NetBIOS_Service {
	NETBIOS_SERVICE_START = 0x10000L,	// larger than any port
	NETBIOS_SERVICE_DCE_RPC,
};

NetSessions* sessions;

void TimerMgrExpireTimer::Dispatch(double t, int is_expire)
	{
	if ( mgr->LastAdvance() + timer_mgr_inactivity_timeout < timer_mgr->Time() )
		{
		// Expired.
		DBG_LOG(DBG_TM, "TimeMgr %p has timed out", mgr);
		mgr->Expire();

		// Make sure events are executed.  They depend on the TimerMgr.
		::mgr.Drain();

		sessions->timer_mgrs.erase(mgr->GetTag());
		delete mgr;
		}
	else
		{
		// Reinstall timer.
		if ( ! is_expire )
			{
			double n = mgr->LastAdvance() +
					timer_mgr_inactivity_timeout;
			timer_mgr->Add(new TimerMgrExpireTimer(n, mgr));
			}
		}
	}

NetSessions::NetSessions()
	{
	TypeList* t = new TypeList();
	t->Append(base_type(TYPE_ADDR));	// source IP address
	t->Append(base_type(TYPE_ADDR));	// dest IP address
	t->Append(base_type(TYPE_COUNT));	// source and dest ports

	ch = new CompositeHash(t);

	Unref(t);

	tcp_conns.SetDeleteFunc(bro_obj_delete_func);
	udp_conns.SetDeleteFunc(bro_obj_delete_func);
	fragments.SetDeleteFunc(bro_obj_delete_func);

	if ( stp_correlate_pair )
		stp_manager = new SteppingStoneManager();
	else
		stp_manager = 0;

	discarder = new Discarder();
	if ( ! discarder->IsActive() )
		{
		delete discarder;
		discarder = 0;
		}

	packet_filter = 0;

	build_backdoor_analyzer =
		backdoor_stats || rlogin_signature_found ||
		telnet_signature_found || ssh_signature_found ||
		root_backdoor_signature_found || ftp_signature_found ||
		napster_signature_found || kazaa_signature_found ||
		http_signature_found || http_proxy_signature_found;

	dump_this_packet = 0;
	num_packets_processed = 0;

	if ( OS_version_found )
		{
		SYN_OS_Fingerprinter = new OSFingerprint(SYN_FINGERPRINT_MODE);
		if ( SYN_OS_Fingerprinter->Error() )
			exit(1);
		}
	else
		SYN_OS_Fingerprinter = 0;

	if ( pkt_profile_mode && pkt_profile_freq > 0 && pkt_profile_file )
		pkt_profiler = new PacketProfiler(pkt_profile_mode,
				pkt_profile_freq, pkt_profile_file->AsFile());
	else
		pkt_profiler = 0;

	if ( arp_request || arp_reply || bad_arp )
		arp_analyzer = new ARP_Analyzer();
	else
		arp_analyzer = 0;
	}

NetSessions::~NetSessions()
	{
	delete ch;
	delete packet_filter;
	delete SYN_OS_Fingerprinter;
	delete pkt_profiler;
	Unref(arp_analyzer);
	delete discarder;
	delete stp_manager;
	}

void NetSessions::Done()
	{
	}

namespace	// private namespace
	{
	bool looks_like_IPv4_packet(int len, const struct ip* ip_hdr)
		{
		if ( len < int(sizeof(struct ip)) )
			return false;
		return ip_hdr->ip_v == 4 && ntohs(ip_hdr->ip_len) == len;
		}
	}

void NetSessions::DispatchPacket(double t, const struct pcap_pkthdr* hdr,
			const u_char* pkt, int hdr_size,
			PktSrc* src_ps, PacketSortElement* pkt_elem)
	{
	const struct ip* ip_hdr = 0;
	const u_char* ip_data = 0;
	int proto = 0;

	if ( hdr->caplen >= hdr_size + sizeof(struct ip) )
		{
		ip_hdr = reinterpret_cast<const struct ip*>(pkt + hdr_size);
		if ( hdr->caplen >= unsigned(hdr_size + (ip_hdr->ip_hl << 2)) )
			ip_data = pkt + hdr_size + (ip_hdr->ip_hl << 2);
		}

	if ( encap_hdr_size > 0 && ip_data )
		{
		// We're doing tunnel encapsulation.  Check whether there's
		// a particular associated port.
		//
		// Should we discourage the use of encap_hdr_size for UDP
		// tunnneling?  It is probably better handled by enabling
		// BifConst::parse_udp_tunnels instead of specifying a fixed
		// encap_hdr_size.
		if ( udp_tunnel_port > 0 )
			{
			ASSERT(ip_hdr);
			if ( ip_hdr->ip_p == IPPROTO_UDP )
				{
				const struct udphdr* udp_hdr =
					reinterpret_cast<const struct udphdr*>
					(ip_data);

				if ( ntohs(udp_hdr->uh_dport) == udp_tunnel_port )
					{
					// A match.
					hdr_size += encap_hdr_size;
					}
				}
			}

		else
			// Blanket encapsulation
			hdr_size += encap_hdr_size;
		}

	// Check IP packets encapsulated through UDP tunnels.
	// Specifying a udp_tunnel_port is optional but recommended (to avoid
	// the cost of checking every UDP packet).
	else if ( BifConst::parse_udp_tunnels && ip_data && ip_hdr->ip_p == IPPROTO_UDP )
		{
		const struct udphdr* udp_hdr =
			reinterpret_cast<const struct udphdr*>(ip_data);

		if ( udp_tunnel_port == 0 || // 0 matches any port
		     udp_tunnel_port == ntohs(udp_hdr->uh_dport) )
			{
			const u_char* udp_data =
				ip_data + sizeof(struct udphdr);
			const struct ip* ip_encap =
				reinterpret_cast<const struct ip*>(udp_data);
			const int ip_encap_len =
				ntohs(udp_hdr->uh_ulen) - sizeof(struct udphdr);
			const int ip_encap_caplen =
				hdr->caplen - (udp_data - pkt);

			if ( looks_like_IPv4_packet(ip_encap_len, ip_encap) )
				hdr_size = udp_data - pkt;
			}
		}

	if ( src_ps->FilterType() == TYPE_FILTER_NORMAL )
		NextPacket(t, hdr, pkt, hdr_size, pkt_elem);
	else
		NextPacketSecondary(t, hdr, pkt, hdr_size, src_ps);
	}

void NetSessions::NextPacket(double t, const struct pcap_pkthdr* hdr,
			     const u_char* const pkt, int hdr_size,
			     PacketSortElement* pkt_elem)
	{
	SegmentProfiler(segment_logger, "processing-packet");
	if ( pkt_profiler )
		pkt_profiler->ProfilePkt(t, hdr->caplen);

	++num_packets_processed;

	dump_this_packet = 0;

	if ( record_all_packets )
		DumpPacket(hdr, pkt);

	if ( pkt_elem && pkt_elem->IPHdr() )
		// Fast path for "normal" IP packets if an IP_Hdr is
		// already extracted when doing PacketSort. Otherwise
		// the code below tries to extract the IP header, the
		// difference here is that header extraction in
		// PacketSort does not generate Weird events.

		DoNextPacket(t, hdr, pkt_elem->IPHdr(), pkt, hdr_size);

	else
		{
		// ### The following isn't really correct.  What we *should*
		// do is understanding the different link layers in order to
		// find the network-layer protocol ID.  That's a big
		// portability pain, though, unless we just assume everything's
		// Ethernet .... not great, given the potential need to deal
		// with PPP or FDDI (for some older traces).  So instead
		// we look to see if what we have is consistent with an
		// IPv4 packet.  If not, it's either ARP or IPv6 or weird.

		uint32 caplen = hdr->caplen - hdr_size;
		if ( caplen < sizeof(struct ip) )
			{
			Weird("truncated_IP", hdr, pkt);
			return;
			}

		const struct ip* ip = (const struct ip*) (pkt + hdr_size);

		if ( ip->ip_v == 4 )
			{
			IP_Hdr ip_hdr(ip, false);
			DoNextPacket(t, hdr, &ip_hdr, pkt, hdr_size);
			}

		else if ( ip->ip_v == 6 )
			{
			IP_Hdr ip_hdr((const struct ip6_hdr*) (pkt + hdr_size), false);
			DoNextPacket(t, hdr, &ip_hdr, pkt, hdr_size);
			}

		else if ( ARP_Analyzer::IsARP(pkt, hdr_size) )
			{
			if ( arp_analyzer )
				arp_analyzer->NextPacket(t, hdr, pkt, hdr_size);
			}

		else
			{
			Weird("unknown_packet_type", hdr, pkt);
			return;
			}
		}

	if ( dump_this_packet && ! record_all_packets )
		DumpPacket(hdr, pkt);
	}

void NetSessions::NextPacketSecondary(double /* t */, const struct pcap_pkthdr* hdr,
				const u_char* const pkt, int hdr_size,
				const PktSrc* src_ps)
	{
	SegmentProfiler(segment_logger, "processing-secondary-packet");

	++num_packets_processed;



	uint32 caplen = hdr->caplen - hdr_size;
	if ( caplen < sizeof(struct ip) )
		{
		Weird("truncated_IP", hdr, pkt);
		return;
		}

	const struct ip* ip = (const struct ip*) (pkt + hdr_size);
	if ( ip->ip_v == 4 )
		{
		const secondary_program_list& spt = src_ps->ProgramTable();

		loop_over_list(spt, i)
			{
			SecondaryProgram* sp = spt[i];
			if ( ! net_packet_match(sp->Program(), pkt,
						hdr->len, hdr->caplen) )
				continue;

			val_list* args = new val_list;
			StringVal* cmd_val =
				new StringVal(sp->Event()->Filter());
			args->append(cmd_val);
			args->append(BuildHeader(ip));
			// ### Need to queue event here.
			try
				{
				sp->Event()->Event()->Call(args);
				}

			catch ( InterpreterException& e )
				{ /* Already reported. */ }

			delete args;
			}
		}
	}

int NetSessions::CheckConnectionTag(Connection* conn)
	{
	if ( current_iosrc->GetCurrentTag() )
		{
		// Packet is tagged.
		if ( conn->GetTimerMgr() == timer_mgr )
			{
			// Connection uses global timer queue.  But the
			// packet has a tag that means we got it externally,
			// probably from the Time Machine.
			DBG_LOG(DBG_TM, "got packet with tag %s for already"
					"known connection, reinstantiating",
					current_iosrc->GetCurrentTag()->c_str());
			return 0;
			}
		else
			{
			// Connection uses local timer queue.
			TimerMgrMap::iterator i =
				timer_mgrs.find(*current_iosrc->GetCurrentTag());
			if ( i != timer_mgrs.end() &&
			     conn->GetTimerMgr() != i->second )
				{
				// Connection uses different local queue
				// than the tag for the current packet
				// indicates.
				//
				// This can happen due to:
				//     (1) getting same packets with
				//		different tags
				//     (2) timer mgr having already expired
				DBG_LOG(DBG_TM, "packet ignored due old/inconsistent tag");
				return -1;
				}

			return 1;
			}
		}

	// Packet is not tagged.
	if ( conn->GetTimerMgr() != timer_mgr )
		{
		// Connection does not use the global timer queue.  That
		// means that this is a live packet belonging to a
		// connection for which we have already switched to
		// processing external input.
		DBG_LOG(DBG_TM, "packet ignored due to processing it in external data");
		return -1;
		}

	return 1;
	}


static bool looks_like_IPv4_packet(int len, const struct ip* ip_hdr)
	{
	if ( (unsigned int) len < sizeof(struct ip) )
		return false;

	if ( ip_hdr->ip_v == 4 && ntohs(ip_hdr->ip_len) == len )
		return true;
	else
		return false;
	}

void NetSessions::DoNextPacket(double t, const struct pcap_pkthdr* hdr,
				const IP_Hdr* ip_hdr, const u_char* const pkt,
				int hdr_size)
	{
	uint32 caplen = hdr->caplen - hdr_size;
	const struct ip* ip4 = ip_hdr->IP4_Hdr();

	uint32 len = ip_hdr->TotalLen();
	if ( hdr->len < len + hdr_size )
		{
		Weird("truncated_IP", hdr, pkt);
		return;
		}

	// Ignore if packet matches packet filter.
	if ( packet_filter && packet_filter->Match(ip_hdr, len, caplen) )
		 return;

	int ip_hdr_len = ip_hdr->HdrLen();
	if ( ! ignore_checksums && ip4 &&
	     ones_complement_checksum((void*) ip4, ip_hdr_len, 0) != 0xffff )
		{
		Weird("bad_IP_checksum", hdr, pkt);
		return;
		}

	if ( discarder && discarder->NextPacket(ip_hdr, len, caplen) )
		return;

	int proto = ip_hdr->NextProto();
	if ( proto != IPPROTO_TCP && proto != IPPROTO_UDP &&
	     proto != IPPROTO_ICMP && proto != IPPROTO_ICMPV6) // Added ICMPV6, Matti
		{
		dump_this_packet = 1;
		return;
		}

	FragReassembler* f = 0;
	uint32 frag_field = ip_hdr->FragField();

	if ( (frag_field & 0x3fff) != 0 )
		{
		dump_this_packet = 1;	// always record fragments

		if ( caplen < len )
			{
			Weird("incompletely_captured_fragment", ip_hdr);

			// Don't try to reassemble, that's doomed.
			// Discard all except the first fragment (which
			// is useful in analyzing header-only traces)
			if ( (frag_field & 0x1fff) != 0 )
				return;
			}
		else
			{
			f = NextFragment(t, ip_hdr, pkt + hdr_size, frag_field);
			const IP_Hdr* ih = f->ReassembledPkt();
			if ( ! ih )
				// It didn't reassemble into anything yet.
				return;

			ip4 = ih->IP4_Hdr();
			ip_hdr = ih;

			caplen = len = ip_hdr->TotalLen();
			ip_hdr_len = ip_hdr->HdrLen();
			}
		}

	len -= ip_hdr_len;	// remove IP header
	caplen -= ip_hdr_len;

	uint32 min_hdr_len = (proto == IPPROTO_TCP) ?  sizeof(struct tcphdr) :
		(proto == IPPROTO_UDP ? sizeof(struct udphdr) : ICMP_MINLEN); //needs checking for ICMPV6?, Matti

	if ( len < min_hdr_len )
		{
		Weird("truncated_header", hdr, pkt);
		if ( f )
			Remove(f);	// ###
		return;
		}
	if ( caplen < min_hdr_len )
		{
		Weird("internally_truncated_header", hdr, pkt);
		if ( f )
			Remove(f);	// ###
		return;
		}

	const u_char* data = ip_hdr->Payload();

	ConnID id;
	id.src_addr = ip_hdr->SrcAddr();
	id.dst_addr = ip_hdr->DstAddr();
	Dictionary* d = 0;

	switch ( proto ) {
	case IPPROTO_TCP:
		{
		const struct tcphdr* tp = (const struct tcphdr *) data;
		id.src_port = tp->th_sport;
		id.dst_port = tp->th_dport;
		id.is_one_way = 0;
		d = &tcp_conns;
		break;
		}

	case IPPROTO_UDP:
		{
		const struct udphdr* up = (const struct udphdr *) data;
		id.src_port = up->uh_sport;
		id.dst_port = up->uh_dport;
		id.is_one_way = 0;
		d = &udp_conns;
		break;
		}

	case IPPROTO_ICMP:
		{
		const struct icmp* icmpp = (const struct icmp *) data;

		id.src_port = icmpp->icmp_type;
		id.dst_port = ICMP4_counterpart(icmpp->icmp_type,
						icmpp->icmp_code,
						id.is_one_way);

		id.src_port = htons(id.src_port);
		id.dst_port = htons(id.dst_port);

		d = &icmp_conns;
		break;
		}

	case IPPROTO_ICMPV6: // new case, identical to ICMP, is this correct?? Matti
		{
		const struct icmp* icmpp = (const struct icmp *) data;

		id.src_port = icmpp->icmp_type;
			//printf("TYPE: %d\n", id.src_port); //testing, Matti
		id.dst_port = ICMP6_counterpart(icmpp->icmp_type,
						icmpp->icmp_code,
						id.is_one_way);

		id.src_port = htons(id.src_port);
		id.dst_port = htons(id.dst_port);

		d = &icmp_conns;
		break;

		}
	default:
		Weird(fmt("unknown_protocol %d", proto), hdr, pkt);
		return;
	}

	HashKey* h = BuildConnIDHashKey(id);
	if ( ! h )
		reporter->InternalError("hash computation failed");

	Connection* conn = 0;

	// FIXME: The following is getting pretty complex. Need to split up
	// into separate functions.
	conn = (Connection*) d->Lookup(h);
	if ( ! conn )
		{
		conn = NewConn(h, t, &id, data, proto);
		if ( conn )
			d->Insert(h, conn);
		}
	else
		{
<<<<<<< HEAD
		conn = (Connection*) d->Lookup(h);


		if ( ! conn )
=======
		// We already know that connection.
		int consistent = CheckConnectionTag(conn);
		if ( consistent < 0 )
>>>>>>> 0639487a
			{
			delete h;
			return;
			}

		if ( ! consistent || conn->IsReuse(t, data) )
			{
			if ( consistent )
				conn->Event(connection_reused, 0);

			Remove(conn);
			conn = NewConn(h, t, &id, data, proto);
			if ( conn )
				d->Insert(h, conn);
			}
		else
<<<<<<< HEAD
			{
			// We already know that connection.



			int consistent = CheckConnectionTag(conn);
			if ( consistent < 0 )
				{
				delete h;
				return;
				}

			if ( ! consistent || conn->IsReuse(t, data) )
				{
				if ( consistent )
					conn->Event(connection_reused, 0);

				Remove(conn);
				conn = NewConn(h, t, &id, data, proto);
				if ( conn )
					d->Insert(h, conn);
				}
			else
				delete h;
			}

		if ( ! conn )
=======
>>>>>>> 0639487a
			delete h;
		}

	if ( ! conn )
		delete h;

	if ( ! conn )
		return;

	int record_packet = 1;	// whether to record the packet at all
	int record_content = 1;	// whether to record its data

	int is_orig = (id.src_addr == conn->OrigAddr()) &&
			(id.src_port == conn->OrigPort());

	if ( new_packet && ip4 )
		conn->Event(new_packet, 0, BuildHeader(ip4));

	conn->NextPacket(t, is_orig, ip_hdr, len, caplen, data,
				record_packet, record_content,
			        hdr, pkt, hdr_size);

	if ( f )
		{
		// Above we already recorded the fragment in its entirety.
		f->DeleteTimer();
		Remove(f);	// ###
		}

	else if ( record_packet )
		{
		if ( record_content )
			dump_this_packet = 1;	// save the whole thing

		else
			{
			int hdr_len = data - pkt;
			DumpPacket(hdr, pkt, hdr_len);	// just save the header
			}
		}
	}

Val* NetSessions::BuildHeader(const struct ip* ip)
	{
	static RecordType* pkt_hdr_type = 0;
	static RecordType* ip_hdr_type = 0;
	static RecordType* tcp_hdr_type = 0;
	static RecordType* udp_hdr_type = 0;
	static RecordType* icmp_hdr_type;

	if ( ! pkt_hdr_type )
		{
		pkt_hdr_type = internal_type("pkt_hdr")->AsRecordType();
		ip_hdr_type = internal_type("ip_hdr")->AsRecordType();
		tcp_hdr_type = internal_type("tcp_hdr")->AsRecordType();
		udp_hdr_type = internal_type("udp_hdr")->AsRecordType();
		icmp_hdr_type = internal_type("icmp_hdr")->AsRecordType();
		}

	RecordVal* pkt_hdr = new RecordVal(pkt_hdr_type);

	RecordVal* ip_hdr = new RecordVal(ip_hdr_type);

	int ip_hdr_len = ip->ip_hl * 4;
	int ip_pkt_len = ntohs(ip->ip_len);

	ip_hdr->Assign(0, new Val(ip->ip_hl * 4, TYPE_COUNT));
	ip_hdr->Assign(1, new Val(ip->ip_tos, TYPE_COUNT));
	ip_hdr->Assign(2, new Val(ip_pkt_len, TYPE_COUNT));
	ip_hdr->Assign(3, new Val(ntohs(ip->ip_id), TYPE_COUNT));
	ip_hdr->Assign(4, new Val(ip->ip_ttl, TYPE_COUNT));
	ip_hdr->Assign(5, new Val(ip->ip_p, TYPE_COUNT));
	ip_hdr->Assign(6, new AddrVal(ip->ip_src.s_addr));
	ip_hdr->Assign(7, new AddrVal(ip->ip_dst.s_addr));

	pkt_hdr->Assign(0, ip_hdr);

	// L4 header.
	const u_char* data = ((const u_char*) ip) + ip_hdr_len;

	int proto = ip->ip_p;
	switch ( proto ) {
	case IPPROTO_TCP:
		{
		const struct tcphdr* tp = (const struct tcphdr*) data;
		RecordVal* tcp_hdr = new RecordVal(tcp_hdr_type);

		int tcp_hdr_len = tp->th_off * 4;
		int data_len = ip_pkt_len - ip_hdr_len - tcp_hdr_len;

		tcp_hdr->Assign(0, new PortVal(ntohs(tp->th_sport), TRANSPORT_TCP));
		tcp_hdr->Assign(1, new PortVal(ntohs(tp->th_dport), TRANSPORT_TCP));
		tcp_hdr->Assign(2, new Val(uint32(ntohl(tp->th_seq)), TYPE_COUNT));
		tcp_hdr->Assign(3, new Val(uint32(ntohl(tp->th_ack)), TYPE_COUNT));
		tcp_hdr->Assign(4, new Val(tcp_hdr_len, TYPE_COUNT));
		tcp_hdr->Assign(5, new Val(data_len, TYPE_COUNT));
		tcp_hdr->Assign(6, new Val(tp->th_flags, TYPE_COUNT));
		tcp_hdr->Assign(7, new Val(ntohs(tp->th_win), TYPE_COUNT));

		pkt_hdr->Assign(1, tcp_hdr);
		break;
		}

	case IPPROTO_UDP:
		{
		const struct udphdr* up = (const struct udphdr*) data;
		RecordVal* udp_hdr = new RecordVal(udp_hdr_type);

		udp_hdr->Assign(0, new PortVal(ntohs(up->uh_sport), TRANSPORT_UDP));
		udp_hdr->Assign(1, new PortVal(ntohs(up->uh_dport), TRANSPORT_UDP));
		udp_hdr->Assign(2, new Val(ntohs(up->uh_ulen), TYPE_COUNT));

		pkt_hdr->Assign(2, udp_hdr);
		break;
		}

	case IPPROTO_ICMP:
		{
		const struct icmp* icmpp = (const struct icmp *) data;
		RecordVal* icmp_hdr = new RecordVal(icmp_hdr_type);

		icmp_hdr->Assign(0, new Val(icmpp->icmp_type, TYPE_COUNT));

		pkt_hdr->Assign(3, icmp_hdr);
		break;
		}

	case IPPROTO_ICMPV6: //Added, Matti
		{
		const struct icmp* icmpp = (const struct icmp *) data;
		RecordVal* icmp_hdr = new RecordVal(icmp_hdr_type);

		//printf("datalen:%d",data_len); //Testing, Matti

		icmp_hdr->Assign(0, new Val(icmpp->icmp_type, TYPE_COUNT));

		pkt_hdr->Assign(3, icmp_hdr);
		break;
		}

	default:
		{
		// This is not a protocol we understand.
		}
	}

	return pkt_hdr;
	}

FragReassembler* NetSessions::NextFragment(double t, const IP_Hdr* ip,
					const u_char* pkt, uint32 frag_field)
	{
	uint32 frag_id = ntohs(ip->ID4());	// we actually could skip conv.

	ListVal* key = new ListVal(TYPE_ANY);
	key->Append(new AddrVal(ip->SrcAddr()));
	key->Append(new AddrVal(ip->DstAddr()));
	key->Append(new Val(frag_id, TYPE_COUNT));

	HashKey* h = ch->ComputeHash(key, 1);
	if ( ! h )
		reporter->InternalError("hash computation failed");

	FragReassembler* f = fragments.Lookup(h);
	if ( ! f )
		{
		f = new FragReassembler(this, ip, pkt, frag_field, h, t);
		fragments.Insert(h, f);
		Unref(key);
		return f;
		}

	delete h;
	Unref(key);

	f->AddFragment(t, ip, pkt, frag_field);
	return f;
	}

int NetSessions::Get_OS_From_SYN(struct os_type* retval,
		  uint16 tot, uint8 DF_flag, uint8 TTL, uint16 WSS,
		  uint8 ocnt, uint8* op, uint16 MSS, uint8 win_scale,
		  uint32 tstamp, /* uint8 TOS, */ uint32 quirks,
		  uint8 ECN) const
	{
	return SYN_OS_Fingerprinter ?
		SYN_OS_Fingerprinter->FindMatch(retval, tot, DF_flag, TTL,
				WSS, ocnt, op, MSS, win_scale, tstamp,
				quirks, ECN) : 0;
	}

bool NetSessions::CompareWithPreviousOSMatch(const IPAddr& addr, int id) const
	{
	return SYN_OS_Fingerprinter ?
		SYN_OS_Fingerprinter->CacheMatch(addr, id) : 0;
	}

Connection* NetSessions::FindConnection(Val* v)
	{
	BroType* vt = v->Type();
	if ( ! IsRecord(vt->Tag()) )
		return 0;

	RecordType* vr = vt->AsRecordType();
	const val_list* vl = v->AsRecord();

	int orig_h, orig_p;	// indices into record's value list
	int resp_h, resp_p;

	if ( vr == conn_id )
		{
		orig_h = 0;
		orig_p = 1;
		resp_h = 2;
		resp_p = 3;
		}

	else
		{
		// While it's not a conn_id, it may have equivalent fields.
		orig_h = vr->FieldOffset("orig_h");
		resp_h = vr->FieldOffset("resp_h");
		orig_p = vr->FieldOffset("orig_p");
		resp_p = vr->FieldOffset("resp_p");

		if ( orig_h < 0 || resp_h < 0 || orig_p < 0 || resp_p < 0 )
			return 0;

		// ### we ought to check that the fields have the right
		// types, too.
		}

	const IPAddr& orig_addr = (*vl)[orig_h]->AsAddr();
	const IPAddr& resp_addr = (*vl)[resp_h]->AsAddr();

	PortVal* orig_portv = (*vl)[orig_p]->AsPortVal();
	PortVal* resp_portv = (*vl)[resp_p]->AsPortVal();

	ConnID id;

	id.src_addr = orig_addr;
	id.dst_addr = resp_addr;

	id.src_port = htons((unsigned short) orig_portv->Port());
	id.dst_port = htons((unsigned short) resp_portv->Port());

	id.is_one_way = 0;	// ### incorrect for ICMP connections

	HashKey* h = BuildConnIDHashKey(id);
	if ( ! h )
		reporter->InternalError("hash computation failed");

	Dictionary* d;

	if ( orig_portv->IsTCP() )
		d = &tcp_conns;
	else if ( orig_portv->IsUDP() )
		d = &udp_conns;
	else if ( orig_portv->IsICMP() )
		d = &icmp_conns;
	else
		{
		// This can happen due to pseudo-connections we
		// construct, for example for packet headers embedded
		// in ICMPs.
		delete h;
		return 0;
		}

	Connection* conn = (Connection*) d->Lookup(h);

	delete h;

	return conn;
	}

void NetSessions::Remove(Connection* c)
	{
	HashKey* k = c->Key();
	if ( k )
		{
		c->CancelTimers();

		TCP_Analyzer* ta = (TCP_Analyzer*) c->GetRootAnalyzer();
		if ( ta && c->ConnTransport() == TRANSPORT_TCP )
			{
			assert(ta->GetTag() == AnalyzerTag::TCP);
			TCP_Endpoint* to = ta->Orig();
			TCP_Endpoint* tr = ta->Resp();

			tcp_stats.StateLeft(to->state, tr->state);
			}

		if ( c->IsPersistent() )
			persistence_serializer->Unregister(c);

		c->Done();

		if ( connection_state_remove )
			c->Event(connection_state_remove, 0);

		// Zero out c's copy of the key, so that if c has been Ref()'d
		// up, we know on a future call to Remove() that it's no
		// longer in the dictionary.
		c->ClearKey();

		switch ( c->ConnTransport() ) {
		case TRANSPORT_TCP:
			if ( ! tcp_conns.RemoveEntry(k) )
				reporter->InternalError("connection missing");
			break;

		case TRANSPORT_UDP:
			if ( ! udp_conns.RemoveEntry(k) )
				reporter->InternalError("connection missing");
			break;

		case TRANSPORT_ICMP:
			if ( ! icmp_conns.RemoveEntry(k) )
				reporter->InternalError("connection missing");
			break;

		case TRANSPORT_UNKNOWN:
			reporter->InternalError("unknown transport when removing connection");
			break;
		}

		Unref(c);
		delete k;
		}
	}

void NetSessions::Remove(FragReassembler* f)
	{
	HashKey* k = f->Key();
	if ( ! k )
		reporter->InternalError("fragment block not in dictionary");

	if ( ! fragments.RemoveEntry(k) )
		reporter->InternalError("fragment block missing");

	Unref(f);
	}

void NetSessions::Insert(Connection* c)
	{
	assert(c->Key());

	Connection* old = 0;

	switch ( c->ConnTransport() ) {
	// Remove first. Otherwise the dictioanry would still
	// reference the old key for already existing connections.

	case TRANSPORT_TCP:
		old = (Connection*) tcp_conns.Remove(c->Key());
		tcp_conns.Insert(c->Key(), c);
		break;

	case TRANSPORT_UDP:
		old = (Connection*) udp_conns.Remove(c->Key());
		udp_conns.Insert(c->Key(), c);
		break;

	case TRANSPORT_ICMP:
		old = (Connection*) icmp_conns.Remove(c->Key());
		icmp_conns.Insert(c->Key(), c);
		break;

	default:
		reporter->InternalError("unknown connection type");
	}

	if ( old && old != c )
		{
		// Some clean-ups similar to those in Remove() (but invisible
		// to the script layer).
		old->CancelTimers();
		if ( old->IsPersistent() )
			persistence_serializer->Unregister(old);
		delete old->Key();
		old->ClearKey();
		Unref(old);
		}
	}

void NetSessions::Drain()
	{
	IterCookie* cookie = tcp_conns.InitForIteration();
	Connection* tc;

	while ( (tc = tcp_conns.NextEntry(cookie)) )
		{
		tc->Done();
		tc->Event(connection_state_remove, 0);
		}

	cookie = udp_conns.InitForIteration();
	Connection* uc;

	while ( (uc = udp_conns.NextEntry(cookie)) )
		{
		uc->Done();
		uc->Event(connection_state_remove, 0);
		}

	cookie = icmp_conns.InitForIteration();
	Connection* ic;

	while ( (ic = icmp_conns.NextEntry(cookie)) )
		{
		ic->Done();
		ic->Event(connection_state_remove, 0);
		}

	ExpireTimerMgrs();
	}

void NetSessions::GetStats(SessionStats& s) const
	{
	s.num_TCP_conns = tcp_conns.Length();
	s.num_UDP_conns = udp_conns.Length();
	s.num_ICMP_conns = icmp_conns.Length();
	s.num_fragments = fragments.Length();
	s.num_packets = num_packets_processed;
	s.num_timers = timer_mgr->Size();
	s.num_events_queued = num_events_queued;
	s.num_events_dispatched = num_events_dispatched;

	s.max_TCP_conns = tcp_conns.MaxLength();
	s.max_UDP_conns = udp_conns.MaxLength();
	s.max_ICMP_conns = icmp_conns.MaxLength();
	s.max_fragments = fragments.MaxLength();
	s.max_timers = timer_mgr->PeakSize();
	}

Connection* NetSessions::NewConn(HashKey* k, double t, const ConnID* id,
					const u_char* data, int proto)
	{
	// FIXME: This should be cleaned up a bit, it's too protocol-specific.
	// But I'm not yet sure what the right abstraction for these things is.
	int src_h = ntohs(id->src_port);
	int dst_h = ntohs(id->dst_port);
	int flags = 0;

	// Hmm... This is not great.
	TransportProto tproto = TRANSPORT_UNKNOWN;
	switch ( proto ) {
		case IPPROTO_ICMP:
			tproto = TRANSPORT_ICMP;
			break;
		case IPPROTO_TCP:
			tproto = TRANSPORT_TCP;
			break;
		case IPPROTO_UDP:
			tproto = TRANSPORT_UDP;
			break;
		case IPPROTO_ICMPV6: //TransportProto Hack
			tproto = TRANSPORT_ICMP;
			break;
		default:
			reporter->InternalError("unknown transport protocol");
			break;
	};

	if ( tproto == TRANSPORT_TCP )
		{
		const struct tcphdr* tp = (const struct tcphdr*) data;
		flags = tp->th_flags;
		}

	bool flip = false;

	if ( ! WantConnection(src_h, dst_h, tproto, flags, flip) )
		return 0;

	if ( flip )
		{
		// Make a guess that we're seeing the tail half of
		// an analyzable connection.
		ConnID flip_id = *id;

		const IPAddr ta = flip_id.src_addr;
		flip_id.src_addr = flip_id.dst_addr;
		flip_id.dst_addr = ta;

		uint32 t = flip_id.src_port;
		flip_id.src_port = flip_id.dst_port;
		flip_id.dst_port = t;

		id = &flip_id;
		}

	Connection* conn = new Connection(this, k, t, id);
	conn->SetTransport(tproto);
	dpm->BuildInitialAnalyzerTree(tproto, conn, data);

	bool external = conn->IsExternal();

	if ( external )
		conn->AppendAddl(fmt("tag=%s",
					conn->GetTimerMgr()->GetTag().c_str()));

	if ( new_connection )
		{
		conn->Event(new_connection, 0);

		if ( external )
			{
			val_list* vl = new val_list(2);
			vl->append(conn->BuildConnVal());
			vl->append(new StringVal(conn->GetTimerMgr()->GetTag().c_str()));
			conn->ConnectionEvent(connection_external, 0, vl);
			}
		}

	return conn;
	}

bool NetSessions::IsLikelyServerPort(uint32 port, TransportProto proto) const
	{
	// We keep a cached in-core version of the table to speed up the lookup.
	static set<bro_uint_t> port_cache;
	static bool have_cache = false;

	if ( ! have_cache )
		{
		ListVal* lv = likely_server_ports->ConvertToPureList();
		for ( int i = 0; i < lv->Length(); i++ )
			port_cache.insert(lv->Index(i)->InternalUnsigned());
		have_cache = true;
		Unref(lv);
		}

	// We exploit our knowledge of PortVal's internal storage mechanism
	// here.
	if ( proto == TRANSPORT_TCP )
		port |= TCP_PORT_MASK;
	else if ( proto == TRANSPORT_UDP )
		port |= UDP_PORT_MASK;
	else if ( proto == TRANSPORT_ICMP )
		port |= ICMP_PORT_MASK;
	return port_cache.find(port) != port_cache.end();
	}

bool NetSessions::WantConnection(uint16 src_port, uint16 dst_port,
					TransportProto transport_proto,
					uint8 tcp_flags, bool& flip_roles)
	{
	flip_roles = false;

	if ( transport_proto == TRANSPORT_TCP )
		{
		if ( ! (tcp_flags & TH_SYN) || (tcp_flags & TH_ACK) )
			{
			// The new connection is starting either without a SYN,
			// or with a SYN ack. This means it's a partial connection.
			if ( ! partial_connection_ok )
				return false;

			if ( tcp_flags & TH_SYN && ! tcp_SYN_ack_ok )
				return false;

			// Try to guess true responder by the port numbers.
			// (We might also think that for SYN acks we could
			// safely flip the roles, but that doesn't work
			// for stealth scans.)
			if ( IsLikelyServerPort(src_port, TRANSPORT_TCP) )
				{ // connection is a candidate for flipping
				if ( IsLikelyServerPort(dst_port, TRANSPORT_TCP) )
					// Hmmm, both source and destination
					// are plausible.  Heuristic: flip only
					// if (1) this isn't a SYN ACK (to avoid
					// confusing stealth scans) and
					// (2) dest port > src port (to favor
					// more plausible servers).
					flip_roles = ! (tcp_flags & TH_SYN) && src_port < dst_port;
				else
					// Source is plausible, destination isn't.
					flip_roles = true;
				}
			}
		}

	else if ( transport_proto == TRANSPORT_UDP )
		flip_roles =
			IsLikelyServerPort(src_port, TRANSPORT_UDP) &&
			! IsLikelyServerPort(dst_port, TRANSPORT_UDP);

	return true;
	}

TimerMgr* NetSessions::LookupTimerMgr(const TimerMgr::Tag* tag, bool create)
	{
	if ( ! tag )
		{
		DBG_LOG(DBG_TM, "no tag, using global timer mgr %p", timer_mgr);
		return timer_mgr;
		}

	TimerMgrMap::iterator i = timer_mgrs.find(*tag);
	if ( i != timer_mgrs.end() )
		{
		DBG_LOG(DBG_TM, "tag %s, using non-global timer mgr %p", tag->c_str(), i->second);
		return i->second;
		}
	else
		{
		if ( ! create )
			return 0;

		// Create new queue for tag.
		TimerMgr* mgr = new CQ_TimerMgr(*tag);
		DBG_LOG(DBG_TM, "tag %s, creating new non-global timer mgr %p", tag->c_str(), mgr);
		timer_mgrs.insert(TimerMgrMap::value_type(*tag, mgr));
		double t = timer_mgr->Time() + timer_mgr_inactivity_timeout;
		timer_mgr->Add(new TimerMgrExpireTimer(t, mgr));
		return mgr;
		}
	}

void NetSessions::ExpireTimerMgrs()
	{
	for ( TimerMgrMap::iterator i = timer_mgrs.begin();
	      i != timer_mgrs.end(); ++i )
		{
		i->second->Expire();
		delete i->second;
		}
	}

void NetSessions::DumpPacket(const struct pcap_pkthdr* hdr,
				const u_char* pkt, int len)
	{
	if ( ! pkt_dumper )
		return;

	if ( len == 0 )
		pkt_dumper->Dump(hdr, pkt);
	else
		{
		struct pcap_pkthdr h = *hdr;
		h.caplen = len;
		if ( h.caplen > hdr->caplen )
			reporter->InternalError("bad modified caplen");
		pkt_dumper->Dump(&h, pkt);
		}
	}

void NetSessions::Internal(const char* msg, const struct pcap_pkthdr* hdr,
				const u_char* pkt)
	{
	DumpPacket(hdr, pkt);
	reporter->InternalError("%s", msg);
	}

void NetSessions::Weird(const char* name,
			const struct pcap_pkthdr* hdr, const u_char* pkt)
	{
	if ( hdr )
		dump_this_packet = 1;

	reporter->Weird(name);
	}

void NetSessions::Weird(const char* name, const IP_Hdr* ip)
	{
	reporter->Weird(ip->SrcAddr(), ip->DstAddr(), name);
	}

unsigned int NetSessions::ConnectionMemoryUsage()
	{
	unsigned int mem = 0;

	if ( terminating )
		// Connections have been flushed already.
		return 0;

	IterCookie* cookie = tcp_conns.InitForIteration();
	Connection* tc;

	while ( (tc = tcp_conns.NextEntry(cookie)) )
		mem += tc->MemoryAllocation();

	cookie = udp_conns.InitForIteration();
	Connection* uc;

	while ( (uc = udp_conns.NextEntry(cookie)) )
		mem += uc->MemoryAllocation();

	cookie = icmp_conns.InitForIteration();
	Connection* ic;

	while ( (ic = icmp_conns.NextEntry(cookie)) )
		mem += ic->MemoryAllocation();

	return mem;
	}

unsigned int NetSessions::ConnectionMemoryUsageConnVals()
	{
	unsigned int mem = 0;

	if ( terminating )
		// Connections have been flushed already.
		return 0;

	IterCookie* cookie = tcp_conns.InitForIteration();
	Connection* tc;

	while ( (tc = tcp_conns.NextEntry(cookie)) )
		mem += tc->MemoryAllocationConnVal();

	cookie = udp_conns.InitForIteration();
	Connection* uc;

	while ( (uc = udp_conns.NextEntry(cookie)) )
		mem += uc->MemoryAllocationConnVal();

	cookie = icmp_conns.InitForIteration();
	Connection* ic;

	while ( (ic = icmp_conns.NextEntry(cookie)) )
		mem += ic->MemoryAllocationConnVal();

	return mem;
	}

unsigned int NetSessions::MemoryAllocation()
	{
	if ( terminating )
		// Connections have been flushed already.
		return 0;

	return ConnectionMemoryUsage()
		+ padded_sizeof(*this)
		+ ch->MemoryAllocation()
		// must take care we don't count the HaskKeys twice.
		+ tcp_conns.MemoryAllocation() - padded_sizeof(tcp_conns) -
		// 12 is sizeof(Key) from ConnID::BuildConnKey();
		// it can't be (easily) accessed here. :-(
			(tcp_conns.Length() * pad_size(12))
		+ udp_conns.MemoryAllocation() - padded_sizeof(udp_conns) -
			(udp_conns.Length() * pad_size(12))
		+ icmp_conns.MemoryAllocation() - padded_sizeof(icmp_conns) -
			(icmp_conns.Length() * pad_size(12))
		+ fragments.MemoryAllocation() - padded_sizeof(fragments)
		// FIXME: MemoryAllocation() not implemented for rest.
		;
	}<|MERGE_RESOLUTION|>--- conflicted
+++ resolved
@@ -589,16 +589,9 @@
 		}
 	else
 		{
-<<<<<<< HEAD
-		conn = (Connection*) d->Lookup(h);
-
-
-		if ( ! conn )
-=======
 		// We already know that connection.
 		int consistent = CheckConnectionTag(conn);
 		if ( consistent < 0 )
->>>>>>> 0639487a
 			{
 			delete h;
 			return;
@@ -615,36 +608,6 @@
 				d->Insert(h, conn);
 			}
 		else
-<<<<<<< HEAD
-			{
-			// We already know that connection.
-
-
-
-			int consistent = CheckConnectionTag(conn);
-			if ( consistent < 0 )
-				{
-				delete h;
-				return;
-				}
-
-			if ( ! consistent || conn->IsReuse(t, data) )
-				{
-				if ( consistent )
-					conn->Event(connection_reused, 0);
-
-				Remove(conn);
-				conn = NewConn(h, t, &id, data, proto);
-				if ( conn )
-					d->Insert(h, conn);
-				}
-			else
-				delete h;
-			}
-
-		if ( ! conn )
-=======
->>>>>>> 0639487a
 			delete h;
 		}
 
