--- conflicted
+++ resolved
@@ -28,15 +28,6 @@
 %}
 
 WS	[ \t]+
-<<<<<<< HEAD
- /* Note, bifcl only accepts a single :: in IDs while the policy
-    layer acceptes multiple. (But the policy layer doesn't have 
-	a hierachy */
-IDCOMPONENT [A-Za-z_][A-Za-z_0-9]*
-ID	{IDCOMPONENT}(::{IDCOMPONENT})?
-ESCSEQ	(\\([^\n]|[0-7]+|x[[:xdigit:]]+))
-D   [[:digit:]]+
-=======
  /* Note, bifcl only accepts a single "::" in IDs while the policy
     layer acceptes multiple. (But the policy layer doesn't have 
 	a hierachy. */
@@ -44,7 +35,6 @@
 ID	{IDCOMPONENT}(::{IDCOMPONENT})?
 ESCSEQ	(\\([^\n]|[0-7]+|x[[:xdigit:]]+))
 DEC [[:digit:]]+
->>>>>>> cde60768
 HEX	[0-9a-fA-F]+
 
 
@@ -95,11 +85,7 @@
 "T"	yylval.val = 1; return TOK_BOOL;
 "F"	yylval.val = 0; return TOK_BOOL;
 
-<<<<<<< HEAD
-{D}	{
-=======
 {DEC}	{
->>>>>>> cde60768
 	yylval.str = copy_string(yytext);
 	return TOK_INT;
 	}
@@ -108,11 +94,7 @@
 	yylval.str = copy_string(yytext);
 	return TOK_INT;
 	}
-<<<<<<< HEAD
-	
-=======
-
->>>>>>> cde60768
+
 
 {ID}	{
 	yylval.str = copy_string(yytext);
@@ -147,7 +129,6 @@
 	}
 %%
 
-
 int yywrap()
 	{
 	yy_delete_buffer(YY_CURRENT_BUFFER);
@@ -165,10 +146,6 @@
 FILE* fp_netvar_def = 0;
 FILE* fp_netvar_init = 0;
 
-<<<<<<< HEAD
-
-=======
->>>>>>> cde60768
 void remove_file(const char *surfix);
 void err_exit(void);
 FILE* open_output_file(const char* surfix);
