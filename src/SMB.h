// $Id: SMB.h 6219 2008-10-01 05:39:07Z vern $
//
// See the file "COPYING" in the main distribution directory for copyright.

#ifndef smb_h
#define smb_h

// SMB (CIFS) analyzer.
// Reference: http://www.snia.org/tech_activities/CIFS/CIFS-TR-1p00_FINAL.pdf

#include "TCP.h"
#include "DCE_RPC.h"
#include "smb_pac.h"

enum IPC_named_pipe {
	IPC_NONE,
	IPC_LOCATOR,
	IPC_EPMAPPER,
	IPC_SAMR,	// Security Account Manager
};

class SMB_Body : public binpac::SMB::SMB_body {
public:
	SMB_Body(const u_char* data, const u_char* data_end)
		: binpac::SMB::SMB_body()
		{
		data_ = data;
		Parse(data, data_end);
		data_length_ = body_length();
		if ( data + data_length_ > data_end )
			data_length_ = data_end - data;
		}

	const u_char* data() const	{ return data_; }
	int length() const 		{ return data_length_; }

protected:
	const u_char* data_;
	int data_length_;
};

class SMB_Session {
public:
	SMB_Session(Analyzer* analyzer);
	~SMB_Session();

	void Deliver(int is_orig, int len, const u_char* msg);

	static bool any_smb_event()
		{
		return smb_message ||
			smb_com_tree_connect_andx ||
			smb_com_nt_create_andx || smb_com_transaction ||
			smb_com_transaction2 || smb_com_read_andx ||
			smb_com_write_andx;
		}

protected:
	void ParseMessage(int is_orig, int cmd,
				binpac::SMB::SMB_header const &hdr,
				SMB_Body const &body);

	int ParseNegotiate(binpac::SMB::SMB_header const &hdr,
				SMB_Body const &body);

	int ParseNegotiateResponse(binpac::SMB::SMB_header const &hdr,
				SMB_Body const &body);

	int ParseAndx(int is_orig, binpac::SMB::SMB_header const &hdr,
				SMB_Body const &body);

	int ParseClose(int is_orig, binpac::SMB::SMB_header const &hdr,
				SMB_Body const &body);

	int ParseLogoffAndx(int is_orig, binpac::SMB::SMB_header const &hdr,
				SMB_Body const &body);

	int ParseSetupAndx(int is_orig, binpac::SMB::SMB_header const &hdr,
				SMB_Body const &body);

	int ParseTreeConnectAndx(binpac::SMB::SMB_header const &hdr,
				SMB_Body const &body);

	int ParseTreeDisconnect(int is_orig, binpac::SMB::SMB_header const &hdr,
				SMB_Body const &body);

	int ParseNtCreateAndx(binpac::SMB::SMB_header const &hdr,
				SMB_Body const &body);

	int ParseReadAndx(binpac::SMB::SMB_header const &hdr,
				SMB_Body const &body);

	int ParseReadAndxResponse(binpac::SMB::SMB_header const &hdr,
				SMB_Body const &body);

	int ParseWriteAndx(binpac::SMB::SMB_header const &hdr,
				SMB_Body const &body);

	int ParseWriteAndxResponse(binpac::SMB::SMB_header const &hdr,
				SMB_Body const &body);

	int ParseTransaction(int is_orig, int cmd,
				binpac::SMB::SMB_header const &hdr,
				SMB_Body const &body);

	int TransactionEvent(EventHandlerPtr f, int is_orig,
				binpac::SMB::SMB_header const &hdr,
				binpac::SMB::SMB_transaction const &trans,
				int data_count,
				binpac::SMB::SMB_transaction_data* data);

	int TransactionEvent(EventHandlerPtr f, int is_orig,
				binpac::SMB::SMB_header const &hdr,
				binpac::SMB::SMB_transaction_secondary const &trans,
				int data_count,
				binpac::SMB::SMB_transaction_data* data);

	int TransactionEvent(EventHandlerPtr f, int is_orig,
				binpac::SMB::SMB_header const &hdr,
				binpac::SMB::SMB_transaction_response const &trans,
				int data_count,
				binpac::SMB::SMB_transaction_data* data);

	int ParseTransactionRequest(int cmd,
				binpac::SMB::SMB_header const &hdr,
				SMB_Body const &body);

	int ParseTransactionSecondaryRequest(int cmd,
				binpac::SMB::SMB_header const &hdr,
				SMB_Body const &body);

	int ParseTransactionResponse(int cmd,
				binpac::SMB::SMB_header const &hdr,
				SMB_Body const &body);

	int ParseGetDFSReferral(binpac::SMB::SMB_header const &hdr,
				int param_count, const u_char* param);

	BroString* ExtractString(binpac::SMB::SMB_string const* s);
	BroString* ExtractString(binpac::SMB::SMB_ascii_string const* s);
	BroString* ExtractString(binpac::SMB::SMB_unicode_string const* s);

	bool LooksLikeRPC(int len, const u_char* msg);
	bool CheckRPC(int is_orig, int len, const u_char* msg);

	int AndxOffset(int is_orig, int &next_command) const;

	void Weird(const char* msg);

	const binpac::SMB::SMB_andx* const andx(int is_orig) const
		{
		return is_orig ? andx_[1] : andx_[0];
		}

	void set_andx(int is_orig, binpac::SMB::SMB_andx* andx);
	 
	Val* BuildHeaderVal(binpac::SMB::SMB_header const &hdr);
	Val* BuildTransactionVal(binpac::SMB::SMB_transaction const &trans);
	Val* BuildTransactionVal(binpac::SMB::SMB_transaction_secondary const &trans);
	Val* BuildTransactionVal(binpac::SMB::SMB_transaction_response const &trans);
	Val* BuildTransactionDataVal(binpac::SMB::SMB_transaction_data* data);

	Analyzer* analyzer;
	DCE_RPC_Session* dce_rpc_session;
	enum IPC_named_pipe IPC_pipe;
	int is_IPC;
	int req_cmd;
	uint16 transaction_subcmd;
	bool smb_mailslot_prot;
	bool smb_pipe_prot;
	StringVal* transaction_name;
	binpac::SMB::SMB_andx* andx_[2];
};

class Contents_SMB : public TCP_SupportAnalyzer {
public:
	Contents_SMB(Connection* conn, bool orig, SMB_Session* smb_session);
	~Contents_SMB();

	virtual void DeliverStream(int len, const u_char* data, bool orig);

protected:
	void InitMsgBuf();

	void DeliverSMB(int len, const u_char* data);

	SMB_Session* smb_session;
	u_char dshdr[4];
	u_char* msg_buf;
	int msg_len;
	int buf_n;	// number of bytes in msg_buf
	int buf_len;	// size off msg_buf
};

class SMB_Analyzer : public TCP_ApplicationAnalyzer {
public:
	SMB_Analyzer(Connection* conn);
	~SMB_Analyzer();

	static Analyzer* InstantiateAnalyzer(Connection* conn)
		{ return new SMB_Analyzer(conn); }

	static bool Available()
		{
		return SMB_Session::any_smb_event() ||
			DCE_RPC_Session::any_dce_rpc_event();
		}

<<<<<<< HEAD
	int RewritingTrace()	{ return BifConst::rewriting_smb_trace; }

=======
>>>>>>> cde60768
protected:
	SMB_Session* smb_session;
	Contents_SMB* o_smb;
	Contents_SMB* r_smb;
};

#endif<|MERGE_RESOLUTION|>--- conflicted
+++ resolved
@@ -206,11 +206,6 @@
 			DCE_RPC_Session::any_dce_rpc_event();
 		}
 
-<<<<<<< HEAD
-	int RewritingTrace()	{ return BifConst::rewriting_smb_trace; }
-
-=======
->>>>>>> cde60768
 protected:
 	SMB_Session* smb_session;
 	Contents_SMB* o_smb;
