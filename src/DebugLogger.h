--- conflicted
+++ resolved
@@ -29,14 +29,9 @@
 	DBG_INPUT,	// Input streams
 	DBG_THREADING,	// Threading system
 	DBG_FILE_ANALYSIS,	// File analysis
-<<<<<<< HEAD
-	DBG_PLUGINS,
-	DBG_BROXYGEN,
-	DBG_PKTIO,	// Packet sources and dumpers.
-=======
 	DBG_PLUGINS,	// Plugin system
 	DBG_BROXYGEN,	// Broxygen
->>>>>>> 3f47c5bc
+	DBG_PKTIO,	// Packet sources and dumpers.
 
 	NUM_DBGS // Has to be last
 };
