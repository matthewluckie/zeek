##! Internal functions and types used by the logging framework.

module FileAnalysis;

%%{
#include "file_analysis/Manager.h"
%%}

type Info: record;
type ActionArgs: record;
type ActionResults: record;

## An enumeration of possibly-interesting "events" that can occur over
## the course of analyzing files.  The :bro:see:`FileAnalysis::policy`
## hook is called each time a trigger occurs.
enum Trigger %{
	## Raised when any part of a new file is detected.
	TRIGGER_NEW,
	## Raised when file analysis has likely seen a complete file.  That
	## is when a number of bytes indicated by the *total_bytes* field of
	## :bro:see:`FileAnalysis::Info` have been processed.  Note that
	## the *undelivered* field does not have to be zero for this to have
	## occurred.
	TRIGGER_DONE,
	## Raised when file analysis for a given file is aborted due
	## to not seeing any data for it recently.  Note that this doesn't
	## necessarily mean the full file wasn't seen (e.g. if the
	## :bro:see:`FileAnalysis::Info` record indicates the file *total_bytes*
	## isn't known).  Use :bro:see:`FileAnalysis::postpone_timeout`
	## during a :bro:see:`FileAnalysis::policy` handler for this trigger to
	## defer the timeout until later.
	TRIGGER_TIMEOUT,
	## Raised when the beginning of a file is detected.
	TRIGGER_BOF,
	## Raised when the beginning of a file is available and that beginning
	## is at least the number of bytes indicated by the *bof_buffer_size*
	## field of :bro:see:`FileAnalysis::Info`.
	TRIGGER_BOF_BUFFER,
	## Raised when an initial guess at the file/mime type of a file is matched
	## based on magic numbers.
	TRIGGER_TYPE,
	## Raised to signal that no more file data is incoming and it couldn't be
	## determined whether the full file was actually seen.
	TRIGGER_EOF,
	## The reassembly buffer for the file filled and had to be discarded.
	## The *undelivered* field of :bro:see:`FileAnalysis::Info` will
	## indicate the number of bytes, if any, that were not all-in-sequence.
	## TODO: Is it possible to extend the reassembly buffer when "handling"
	## this trigger?
	TRIGGER_REASSEMBLY_BUFFER_FULL,
	## Raised when there's a missing chunk of data in the file stream.
	TRIGGER_GAP,
%}

enum Action %{
	ACTION_EXTRACT,
	ACTION_MD5,
	ACTION_SHA1,
	ACTION_SHA256,
<<<<<<< HEAD
	ACTION_PE_ANALYZER,
=======
	ACTION_DATA_EVENT,
>>>>>>> f0e9cdc3
%}

function FileAnalysis::postpone_timeout%(file_id: string%): bool
	%{
	using file_analysis::FileID;
	bool result = file_mgr->PostponeTimeout(FileID(file_id->CheckString()));
	return new Val(result, TYPE_BOOL);
	%}

function FileAnalysis::add_action%(file_id: string, args: any%): bool
	%{
	using file_analysis::FileID;
	using BifType::Record::FileAnalysis::ActionArgs;
	RecordVal* rv = args->AsRecordVal()->CoerceTo(ActionArgs);
	bool result = file_mgr->AddAction(FileID(file_id->CheckString()), rv);
	Unref(rv);
	return new Val(result, TYPE_BOOL);
	%}

function FileAnalysis::remove_action%(file_id: string, args: any%): bool
	%{
	using file_analysis::FileID;
	using BifType::Record::FileAnalysis::ActionArgs;
	RecordVal* rv = args->AsRecordVal()->CoerceTo(ActionArgs);
	bool result = file_mgr->RemoveAction(FileID(file_id->CheckString()), rv);
	Unref(rv);
	return new Val(result, TYPE_BOOL);
	%}

function FileAnalysis::stop%(file_id: string%): bool
	%{
	using file_analysis::FileID;
	bool result = file_mgr->IgnoreFile(FileID(file_id->CheckString()));
	return new Val(result, TYPE_BOOL);
	%}

function FileAnalysis::data_stream%(source: string, data: string%): any
	%{
	file_mgr->DataIn(data->Bytes(), data->Len(), source->CheckString());
	return 0;
	%}

function FileAnalysis::data_chunk%(source: string, data: string,
                                         offset: count%): any
	%{
	file_mgr->DataIn(data->Bytes(), data->Len(), offset, source->CheckString());
	return 0;
	%}

function FileAnalysis::gap%(source: string, offset: count, len: count%): any
	%{
	file_mgr->Gap(offset, len, source->CheckString());
	return 0;
	%}

function FileAnalysis::set_size%(source: string, size: count%): any
	%{
	file_mgr->SetSize(size, source->CheckString());
	return 0;
	%}

function FileAnalysis::eof%(source: string%): any
	%{
	file_mgr->EndOfFile(source->CheckString());
	return 0;
	%}<|MERGE_RESOLUTION|>--- conflicted
+++ resolved
@@ -57,11 +57,8 @@
 	ACTION_MD5,
 	ACTION_SHA1,
 	ACTION_SHA256,
-<<<<<<< HEAD
+	ACTION_DATA_EVENT,
 	ACTION_PE_ANALYZER,
-=======
-	ACTION_DATA_EVENT,
->>>>>>> f0e9cdc3
 %}
 
 function FileAnalysis::postpone_timeout%(file_id: string%): bool
