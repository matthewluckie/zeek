--- conflicted
+++ resolved
@@ -8,8 +8,8 @@
 #include "RandTest.h"
 #include "Val.h"
 #include "digest.h"
+#include "probabilistic/BloomFilter.h"
 
-<<<<<<< HEAD
 class CardinalityCounter;
 
 class CardinalityVal: public OpaqueVal {
@@ -27,13 +27,10 @@
 	DECLARE_SERIAL(CardinalityVal); 
 };
 
-=======
-#include "probabilistic/BloomFilter.h"
 
 namespace probabilistic {
 	class BloomFilter;
 }
->>>>>>> c89f6191
 
 class HashVal : public OpaqueVal {
 public:
