--- conflicted
+++ resolved
@@ -234,11 +234,7 @@
 	 *        of the connection to the responder.  False indicates the other
 	 *        direction.
 	 */
-<<<<<<< HEAD
-	File(const string& file_id, const string& source_name, Connection* conn = nullptr,
-=======
-	File(const std::string& file_id, const std::string& source_name, Connection* conn = 0,
->>>>>>> d53c1454
+	File(const std::string& file_id, const std::string& source_name, Connection* conn = nullptr,
 	     analyzer::Tag tag = analyzer::Tag::Error, bool is_orig = false);
 
 	/**
