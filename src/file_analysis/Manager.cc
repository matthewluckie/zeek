--- conflicted
+++ resolved
@@ -29,12 +29,9 @@
 
 Manager::~Manager()
 	{
-<<<<<<< HEAD
-	Terminate();
-
 	for ( MIMEMap::iterator i = mime_types.begin(); i != mime_types.end(); i++ )
 		delete i->second;
-=======
+
 	// Have to assume that too much of Bro has been shutdown by this point
 	// to do anything more than reclaim memory.
 
@@ -52,7 +49,6 @@
 		delete b;
 
 	delete magic_state;
->>>>>>> 37dd3312
 	}
 
 void Manager::InitPreScript()
@@ -452,7 +448,6 @@
 		return 0;
 		}
 
-<<<<<<< HEAD
 	DBG_LOG(DBG_FILE_ANALYSIS, "Instantiate analyzer %s for file %s",
 		GetComponentName(tag).c_str(), f->id.c_str());
 
@@ -521,8 +516,6 @@
 
 	l->erase(tag);
 	return true;
-=======
-	return c->Factory()(args, f);
 	}
 
 RuleMatcher::MIME_Matches* Manager::DetectMIME(const u_char* data, uint64 len,
@@ -567,5 +560,4 @@
 		}
 
 	return rval;
->>>>>>> 37dd3312
 	}