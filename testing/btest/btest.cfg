[btest]
<<<<<<< HEAD
TestDirs    = doc bifs logging language core policy
=======
TestDirs    = doc bifs logging language core istate
>>>>>>> 4aa844aa
TmpDir      = %(testbase)s/.tmp
BaselineDir = %(testbase)s/Baseline
IgnoreDirs  = .svn CVS .tmp
IgnoreFiles = *.tmp *.swp #* *.trace

[environment]
BROPATH=`bash -c %(testbase)s/../../build/bro-path-dev`
BRO_SEED_FILE=%(testbase)s/random.seed
TZ=UTC
LOCALE=C
PATH=%(testbase)s/../../build/src:%(testbase)s/../../aux/btest:%(default_path)s
TEST_DIFF_CANONIFIER=%(testbase)s/Scripts/diff-canonifier
TRACES=%(testbase)s/Traces
DIST=%(testbase)s/../..
BUILD=%(testbase)s/../../build<|MERGE_RESOLUTION|>--- conflicted
+++ resolved
@@ -1,9 +1,5 @@
 [btest]
-<<<<<<< HEAD
-TestDirs    = doc bifs logging language core policy
-=======
-TestDirs    = doc bifs logging language core istate
->>>>>>> 4aa844aa
+TestDirs    = doc bifs logging language core policy istate
 TmpDir      = %(testbase)s/.tmp
 BaselineDir = %(testbase)s/Baseline
 IgnoreDirs  = .svn CVS .tmp
