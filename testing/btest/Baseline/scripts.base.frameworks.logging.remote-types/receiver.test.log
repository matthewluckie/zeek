#separator \x09
#set_separator	\x2c
#empty_field	\x45\x4d\x50\x54\x59
#unset_field	\x2d
#path	test
#fields	b	i	e	c	p	sn	a	d	t	iv	s	sc	ss	se	vc	ve
<<<<<<< HEAD
#types	bool	int	enum	count	port	subnet	addr	double	time	interval	string	table	table	table	vector	vector
T	-42	Test::LOG	21	123	10.0.0.0/24	1.2.3.4	3.14	1323275900.286451	100.000000	hurz	2,4,1,3	CC,AA,BB	EMPTY	10,20,30	EMPTY
=======
#types	bool	int	enum	count	port	subnet	addr	double	time	interval	string	table[count]	table[string]	table[string]	vector[count]	vector[string]
T	-42	Test::LOG	21	123	10.0.0.0/24	1.2.3.4	3.14	1323292199.700588	100.000000	hurz	2,4,1,3	CC,AA,BB	EMPTY	10,20,30	EMPTY
>>>>>>> 35fa52ea
<|MERGE_RESOLUTION|>--- conflicted
+++ resolved
@@ -1,13 +1,5 @@
 #separator \x09
-#set_separator	\x2c
-#empty_field	\x45\x4d\x50\x54\x59
-#unset_field	\x2d
 #path	test
 #fields	b	i	e	c	p	sn	a	d	t	iv	s	sc	ss	se	vc	ve
-<<<<<<< HEAD
-#types	bool	int	enum	count	port	subnet	addr	double	time	interval	string	table	table	table	vector	vector
-T	-42	Test::LOG	21	123	10.0.0.0/24	1.2.3.4	3.14	1323275900.286451	100.000000	hurz	2,4,1,3	CC,AA,BB	EMPTY	10,20,30	EMPTY
-=======
 #types	bool	int	enum	count	port	subnet	addr	double	time	interval	string	table[count]	table[string]	table[string]	vector[count]	vector[string]
-T	-42	Test::LOG	21	123	10.0.0.0/24	1.2.3.4	3.14	1323292199.700588	100.000000	hurz	2,4,1,3	CC,AA,BB	EMPTY	10,20,30	EMPTY
->>>>>>> 35fa52ea
+T	-42	Test::LOG	21	123	10.0.0.0/24	1.2.3.4	3.14	1323292199.700588	100.000000	hurz	2,4,1,3	CC,AA,BB	EMPTY	10,20,30	EMPTY